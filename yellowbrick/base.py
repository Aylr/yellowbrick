# yellowbrick.base
# Abstract base classes and interface for Yellowbrick.
#
# Author:   Benjamin Bengfort <bbengfort@districtdatalabs.com>
# Created:  Fri Jun 03 10:20:59 2016 -0700
#
# Copyright (C) 2016 District Data Labs
# For license information, see LICENSE.txt
#
# ID: base.py [4a59c49] benjamin@bengfort.com $

"""
Abstract base classes and interface for Yellowbrick.
"""

import matplotlib.pyplot as plt

from sklearn.base import BaseEstimator
from .exceptions import YellowbrickTypeError
from .utils import get_model_name, isestimator
from sklearn.cross_validation import cross_val_predict as cvp


##########################################################################
## Base class hierarchy
##########################################################################

class Visualizer(BaseEstimator):
    """
    The root of the visual object hierarchy that defines how yellowbrick
    creates, stores, and renders visual artifacts using matplotlib.
<<<<<<< HEAD
=======

    Inherits from Scikit-Learn's BaseEstimator class.

    The base class for feature visualization and model visualization
    primarily ensures that styling arguments are passed in.
>>>>>>> 2e898a66
    """

    def __init__(self, **kwargs):
        self.size  = kwargs.pop('size', None)
        self.color = kwargs.pop('color', None)

    def fit(self, X, y=None, **kwargs):
        """
        Fits a transformer to X and y
        """
        pass

    def _draw(self, **kwargs):
        pass

    def poof(self, **kwargs):
        """
        The user calls poof, which is the primary entry point
        for producing a visualization.

        Visualizes either data features or fitted model scores
        """
        raise NotImplementedError(
            "All visualizations must specify their own poof methodology"
        )

    def fit_draw(self, X, y=None):
        """
        Fits a transformer to X and y then returns
        visualization of features or fitted model.
        """
        pass


##########################################################################
## Score Visualizers
##########################################################################

class ScoreVisualizer(Visualizer):
    """
<<<<<<< HEAD
    A feature visualization class accepts as input a DataFrame or Numpy array to its :py:meth:`.fit` method
    in order to investigate features individually or together.
=======
    Base class to follow an estimator in a visual pipeline.
>>>>>>> 2e898a66

    Draws the score for the fitted model.
    """

<<<<<<< HEAD
    # TODO: should we add __init__ to the interface?

    def fit(self, X, y=None, **kwargs):
        """
        This FeatureVisualization subclass' :py:meth:`.fit` method which to extends scikit-learn's :py:meth:`sklearn.base.TransformerMixin.fit_transform` paradigm.

        :param X: Full dataframe or array (without targets if sending supervised data)
        :type X: :py:class:`pandas.DataFrame` or :py:class:`numpy.Array`
        :param y: Target feature(s)
        :type y: :py:class:`pandas.Series` or :py:class:`numpy.Array` depending on type of X
        :param kwargs:
        :return:
        :rtype:
        """
        pass

    def transform(self, X):
        """
        This FeatureVisualization subclass' :py:meth:`.transform` method which to extends scikit-learn's :py:meth:`sklearn.base.TransformerMixin.fit_transform` paradigm.


        :param X:
        :return:
        """
        pass

    def render(self, *args, **kwargs):
        """
        A feature visualization renders data.

        Each individual subclass determines what arguments it needs to
        render the feature visualization.

=======
    def __init__(self, model):
        pass

    def fit(self, X, y=None):
        pass

    def predict(self, X):
        pass

    def score(self, y, y_pred=None):
        """
        Score will call draw to visualize model performance.
        If y_pred is None, call fit-predict on the model to get a y_pred.

        Score calls _draw
        """
        return self._draw(y,y_pred)

    def _draw(self, X, y):
        pass

    def poof(self, **kwargs):
        """
        The user calls poof
>>>>>>> 2e898a66
        """
        raise NotImplementedError(
            "Please specify how to render the feature visualization"
        )


##########################################################################
## Model Visualizers
##########################################################################

class ModelVisualizer(Visualizer):
    """
    A model visualization class should accept as input a Scikit-Learn estimator(s)
    and is itself an estimator (to be included in a Pipeline) in order to
    visualize the efficacy of a particular fitted model.
    """

    #TODO: should we add __init__ to the interface?

    def fit(self, X, y=None, **kwargs):
        pass

    def predict(self, X):
        pass

    def poof(self, model=None):
        """
        The user calls poof.

        A model visualization renders a model
        """
        raise NotImplementedError(
            "Please specify how to render the model visualization"
        )


##########################################################################
## Multiple Models and Mixins
##########################################################################

class MultiModelMixin(object):
    """
    Does predict for each of the models and generates subplots.
    """

    def __init__(self, models, **kwargs):
        # Ensure models is a collection, if it's a single estimator then we
        # wrap it in a list so that the API doesn't break during render.
        if isestimator(models):
            models = [models]

        # Keep track of the models
        self.models = models
        self.names  = kwargs.pop('names', list(map(get_model_name, models)))

    def generate_subplots(self):
        """
        Generates the subplots for the number of given models.
        """
        _, axes = plt.subplots(len(self.models), sharex=True, sharey=True)
        return axes

    def predict(self, X, y):
        """
        Returns a generator containing the predictions for each of the
        internal models (using cross_val_predict and a CV=12).
        """
        for model in self.models:
            yield cvp(model, X, y, cv=12)<|MERGE_RESOLUTION|>--- conflicted
+++ resolved
@@ -29,14 +29,11 @@
     """
     The root of the visual object hierarchy that defines how yellowbrick
     creates, stores, and renders visual artifacts using matplotlib.
-<<<<<<< HEAD
-=======
 
     Inherits from Scikit-Learn's BaseEstimator class.
 
     The base class for feature visualization and model visualization
     primarily ensures that styling arguments are passed in.
->>>>>>> 2e898a66
     """
 
     def __init__(self, **kwargs):
@@ -77,51 +74,11 @@
 
 class ScoreVisualizer(Visualizer):
     """
-<<<<<<< HEAD
-    A feature visualization class accepts as input a DataFrame or Numpy array to its :py:meth:`.fit` method
-    in order to investigate features individually or together.
-=======
     Base class to follow an estimator in a visual pipeline.
->>>>>>> 2e898a66
 
     Draws the score for the fitted model.
     """
 
-<<<<<<< HEAD
-    # TODO: should we add __init__ to the interface?
-
-    def fit(self, X, y=None, **kwargs):
-        """
-        This FeatureVisualization subclass' :py:meth:`.fit` method which to extends scikit-learn's :py:meth:`sklearn.base.TransformerMixin.fit_transform` paradigm.
-
-        :param X: Full dataframe or array (without targets if sending supervised data)
-        :type X: :py:class:`pandas.DataFrame` or :py:class:`numpy.Array`
-        :param y: Target feature(s)
-        :type y: :py:class:`pandas.Series` or :py:class:`numpy.Array` depending on type of X
-        :param kwargs:
-        :return:
-        :rtype:
-        """
-        pass
-
-    def transform(self, X):
-        """
-        This FeatureVisualization subclass' :py:meth:`.transform` method which to extends scikit-learn's :py:meth:`sklearn.base.TransformerMixin.fit_transform` paradigm.
-
-
-        :param X:
-        :return:
-        """
-        pass
-
-    def render(self, *args, **kwargs):
-        """
-        A feature visualization renders data.
-
-        Each individual subclass determines what arguments it needs to
-        render the feature visualization.
-
-=======
     def __init__(self, model):
         pass
 
@@ -146,7 +103,6 @@
     def poof(self, **kwargs):
         """
         The user calls poof
->>>>>>> 2e898a66
         """
         raise NotImplementedError(
             "Please specify how to render the feature visualization"
@@ -159,12 +115,10 @@
 
 class ModelVisualizer(Visualizer):
     """
-    A model visualization class should accept as input a Scikit-Learn estimator(s)
+    A model visualization class accepts as input a Scikit-Learn estimator(s)
     and is itself an estimator (to be included in a Pipeline) in order to
     visualize the efficacy of a particular fitted model.
     """
-
-    #TODO: should we add __init__ to the interface?
 
     def fit(self, X, y=None, **kwargs):
         pass
